from __future__ import print_function
import numpy as np
import yaml
import os
import healpy as hp
"""
module to read in relevant input specified by user
"""
##########################
# wavelet types implemented thus far
# Fiona edit: add TopHatHarmonic wavelets (to do a HILC)
WV_TYPES = ['GaussianNeedlets','TopHatHarmonic']
##########################

##########################
# bandpass types -- either delta functions or actual bandpasses
BP_TYPES = ['DeltaBandpasses','ActualBandpasses']
##########################

##########################
# beam types -- either symmetric gaussians or 1D ell-dependent profiles
BEAM_TYPES = ['Gaussians','1DBeams']
##########################

##########################
# component types implemented thus far
COMP_TYPES = ['CMB','kSZ','tSZ','rSZ','mu','CIB', 'CIB_dbeta','CIB_dT'] # Fiona edit: added CIB first moment CIB_dbeta
##########################

##########################
# SED parameter types implemented thus far (that can be varied)
PARAM_TYPES = ['kT_e_keV','beta_CIB','Tdust_CIB']
##########################

##########################
# prior types on SED parameters
PRIOR_TYPES = ['Delta','Gaussian','TopHat']
##########################

##########################
### DEFAULT INPUT FILE ###
# modify this if you want to use your own
# or you can specify it when constructing ILCInfo
default_path = '../input/'
default_input = 'pyilc_input.yml'
##########################

##########################
# simple function for opening the file
def read_dict_from_yaml(yaml_file):
    assert(yaml_file != None)
    with open(yaml_file) as f:
        config = yaml.safe_load(f)
    return config
##########################

##########################
"""
class that contains map info (and associated data), ILC specifications, etc., and handles input
"""
class ILCInfo(object):
    def __init__(self, input_file=None):
        self.input_file = input_file
        if (self.input_file is None):
            # default case
            #fpath = os.path.dirname(__file__)
            self.input_file = default_path+default_input
        else:
            pass
        p = read_dict_from_yaml(self.input_file)
        # output file directory
        self.output_dir = p['output_dir']
        assert type(self.output_dir) is str, "TypeError: output_dir"
        # prefix for output file names
        self.output_prefix = p['output_prefix']
        assert type(self.output_prefix) is str, "TypeError: output_prefix"
        # Fiona edit: add output_suffix. This is only appended to the weights and the maps, not the covmat and invcovmat (and waveletized frequency maps), 
        # so you can (eg) perform different deprojections with different SED specs, while using the same covmat and invcovmat
        if 'output_suffix' in p.keys():
            self.output_suffix = p['output_suffix']
            assert type(self.output_suffix) is str, "TypeError: output_suffix"
        else:
            self.output_suffix = ''
        # flag whether to save maps of the ILC weights (if 'yes' then they will be saved; otherwise not)
        self.save_weights = p['save_weights']
        assert type(self.save_weights) is str, "TypeError: save_weights"
        # maximum multipole for this analysis
        self.ELLMAX = p['ELLMAX']
        assert type(self.ELLMAX) is int and self.ELLMAX > 0, "ELLMAX"
        # type of wavelets to use -- see WV_TYPES above
        self.wavelet_type = p['wavelet_type']
        assert type(self.wavelet_type) is str, "TypeError: wavelet_type"
        assert self.wavelet_type in WV_TYPES, "unsupported wavelet type"
        # number of wavelet filter scales used
<<<<<<< HEAD
        self.N_scales = p['N_scales']
        assert type(self.N_scales) is int and self.N_scales > 0, "N_scales"
        # width of high ell taper for filters, set to 0 if no taper desired
        self.taper_width = p['taper_width']
        assert self.ELLMAX - self.taper_width > 10., "desired taper is too broad for given ELLMAX"
=======
        # Fiona edit: add if statement for HILC case
        if not self.wavelet_type == 'TopHatHarmonic':
            self.N_scales = p['N_scales']
            assert type(self.N_scales) is int and self.N_scales > 0, "N_scales"
>>>>>>> b41d2f2b
        # parameters for each wavelet type
        # TODO: implement passing of these to the wavelet construction (probably in the main ILC script)
        if self.wavelet_type == 'GaussianNeedlets':
            # FWHM values defining the gaussian needlets
            self.GN_FWHM_arcmin = np.asarray(p['GN_FWHM_arcmin'])
            assert len(self.GN_FWHM_arcmin) == self.N_scales - 1, "GN_FWHM_arcmin"
            assert all(FWHM_val > 0. for FWHM_val in self.GN_FWHM_arcmin), "GN_FWHM_arcmin"
        # Fiona edit: add TopHatHarmonic wavelets (to do a HILC)
        elif self.wavelet_type == 'TopHatHarmonic':
            #  TODO: add functionality for the user to specity arbitrary ell-bins directly
            self.Delta_ell_HILC = p['BinSize']  # the bin sizes for a linearly-ell-binnedHILC
            self.ellbins = np.arange(0,self.ELLMAX+1,self.Delta_ell_HILC)
            self.N_scales = len(self.ellbins)-1
            assert type(self.N_scales) is int and self.N_scales > 0, "N_scales"
        # TODO: implement these
        #elif self.wavelet_type == 'CosineNeedlets':
        #elif self.wavelet_type == 'ScaleDiscretizedWavelets':
            # parameters defining these wavelets
            # TODO: add relevant assertions
            #self.B_param = p['B_param']
            #self.J_min = p['J_min']
        # Fiona cross-ILC implementation
        self.cross_ILC = False
        if 'cross_ILC' in p.keys():
            if p['cross_ILC'].lower() in ['true','yes','y']:
                self.cross_ILC = True
        # number of frequency maps used
        self.N_freqs = p['N_freqs']

        self.ILC_bias_tol = 0.01
        if 'ILC_bias_tol' in p.keys():
            self.ILC_bias_tol = p['ILC_bias_tol']
        # Fiona edit: param dict file input    
        self.param_dict_file = '../input/fg_SEDs_default_params.yml'
        if 'param_dict_file' in p.keys():
            self.param_dict_file = p['param_dict_file']
        assert type(self.N_freqs) is int and self.N_freqs > 0, "N_freqs"
        # delta-function bandpasses or actual bandpasses
        self.bandpass_type = p['bandpass_type']
        assert self.bandpass_type in BP_TYPES, "unsupported bandpass type"
        if self.bandpass_type == 'DeltaBandpasses':
            # delta function bandpasses: frequency values in GHz
            self.freqs_delta_ghz = p['freqs_delta_ghz']
            assert len(self.freqs_delta_ghz) == self.N_freqs, "freqs_delta_ghz"
        elif self.bandpass_type == 'ActualBandpasses':
            # actual bandpasses: list of bandpass file names, each containing two columns: [freq [GHz]] [transmission [arbitrary norm.]]
            self.freq_bp_files = p['freq_bp_files']
            assert len(self.freq_bp_files) == self.N_freqs, "freq_bp_files"
        # frequency map file names
        self.freq_map_files = p['freq_map_files']
        assert len(self.freq_map_files) == self.N_freqs, "freq_map_files"
        # Fiona cross-ILC implementation
        if self.cross_ILC:
            self.freq_map_files_s1 = p['freq_map_files_s1']
            assert len(self.freq_map_files_s1) == self.N_freqs, "freq_map_files_s1"
            self.freq_map_files_s2 = p['freq_map_files_s2']
            assert len(self.freq_map_files_s2) == self.N_freqs, "freq_map_files_s2"

        # Fiona apply weights to other maps implementation
        if 'maps_to_apply_weights' in p.keys():
            self.freq_map_files_for_weights = p['maps_to_apply_weights']
            assert len(self.freq_map_files_for_weights) == self.N_freqs, "freq_map_files_for_weights"
            self.apply_weights_to_other_maps = True
        else:
            self.apply_weights_to_other_maps = False


        # beams: symmetric gaussians or 1D ell-dependent profiles
        self.beam_type = p['beam_type']
        assert self.beam_type in BEAM_TYPES, "unsupported beam type"
        if self.beam_type == 'Gaussians':
            # symmetric gaussian beams: FWHM values in arcmin
            self.beam_FWHM_arcmin = np.asarray(p['beam_FWHM_arcmin'])
            assert len(self.beam_FWHM_arcmin) == self.N_freqs, "beam_FWHM_arcmin"
            assert all(FWHM_val > 0. for FWHM_val in self.beam_FWHM_arcmin), "beam_FWHM_arcmin"
            # FWHM assumed to be in strictly decreasing order
            if ( any( i < j for i, j in zip(self.beam_FWHM_arcmin, self.beam_FWHM_arcmin[1:]))):
                raise AssertionError
        elif self.beam_type == '1DBeams':
            # symmetric 1D beams with arbitrary profiles: list of beam file names, each containing two columns: [ell] [b_ell (norm. to 1 at ell=0)]
            self.beam_files = p['beam_files']
            assert len(self.beam_files) == self.N_freqs, "beam_files"
            print("Note: frequency maps are assumed to be in strictly decreasing beam size ordering!")
        # Fiona edit: allow for performing ILC at a user-specified beam / resolution 
        self.perform_ILC_at_beam = None
        if 'perform_ILC_at_beam' in p.keys():
            #perform_ILC_at_beam should be in arcmin. If perform_ILC_at_beam is unspecified, ILC will be performed at resolution of the highest-resolution map
            self.perform_ILC_at_beam = p['perform_ILC_at_beam']  
        # N_side value of highest-resolution input map (and presumed output map N_side)
        # be conservative and assume N_side must be a power of 2 (stricly speaking only necessary for nest-ordering)
        # https://healpy.readthedocs.io/en/latest/generated/healpy.pixelfunc.isnsideok.html
        self.N_side = p['N_side']
        assert hp.pixelfunc.isnsideok(self.N_side, nest=True), "invalid N_side"
        self.N_pix = 12*self.N_side**2
        # ILC: component to preserve
        self.ILC_preserved_comp = p['ILC_preserved_comp']
        assert self.ILC_preserved_comp in COMP_TYPES, "unsupported component type in ILC_preserved_comp"
        # ILC: bias tolerance
        self.ILC_bias_tol = p['ILC_bias_tol']
        assert self.ILC_bias_tol > 0. and self.ILC_bias_tol < 1., "invalid ILC bias tolerance"
        # ILC: component(s) to deproject (if any)
        # Fiona edit below: allow for different components deprojected at different scales
        # self.N_deproj = p['N_deproj']
        # assert type(self.N_deproj) is int and self.N_deproj >= 0, "N_deproj"
        # if (self.N_deproj > 0):
            # self.ILC_deproj_comps = p['ILC_deproj_comps']
            # assert len(self.ILC_deproj_comps) == self.N_deproj, "ILC_deproj_comps"
            # assert all(comp in COMP_TYPES for comp in self.ILC_deproj_comps), "unsupported component type in ILC_deproj_comps"
            # assert((self.N_deproj + 1) <= self.N_freqs), "not enough frequency channels to deproject this many components"

        self.N_deproj = p['N_deproj']
        assert (type(self.N_deproj) is int) or (type(self.N_deproj) is list)
        if type(self.N_deproj) is int:
            assert type(self.N_deproj) is int and self.N_deproj >= 0, "N_deproj"
            if (self.N_deproj > 0):
                self.ILC_deproj_comps = p['ILC_deproj_comps']
                assert len(self.ILC_deproj_comps) == self.N_deproj, "ILC_deproj_comps"
                assert all(comp in COMP_TYPES for comp in self.ILC_deproj_comps), "unsupported component type in ILC_deproj_comps"
                assert((self.N_deproj + 1) <= self.N_freqs), "not enough frequency channels to deproject this many components"
        if type(self.N_deproj) is list:
            assert len(self.N_deproj) == self.N_scales
            ind = 0
            self.ILC_deproj_comps=[]
            for N_deproj in self.N_deproj:
                assert type(N_deproj) is int and N_deproj >= 0, "N_deproj"
                if (N_deproj > 0):
                    self.ILC_deproj_comps.append(p['ILC_deproj_comps'][ind])
                    assert len(self.ILC_deproj_comps[ind]) == N_deproj, "ILC_deproj_comps"
                    assert all(comp in COMP_TYPES for comp in self.ILC_deproj_comps[ind]), "unsupported component type in ILC_deproj_comps"
                    assert((N_deproj + 1) <= self.N_freqs), "not enough frequency channels to deproject this many components"
                else:
                    self.ILC_deproj_comps.append([])
                ind = ind+1
        # recompute_covmat_for_ndeproj is a toggle that, when it is on, includes the number of deprojected components
        # in the filenames for the covmat. If it is off, it does not. This is important because the size of the real
        # space filters is set by calculating an area that includes enough modes to respect a userspecified ILC bias
        # tolerance, and this calculation changes depending on N_deproj. However, it is computationally intensive
        # to recompute the covmat, and this is likely a small effect, so it is often likely OK to just use the same 
        # covmat and not recompute all the time. So, if you don't want to recompute for different values of N_deproj, 
        # turn this off and it will just use the covmat calculated on the area appropriate for what N_deproj was the
        # first time you ran the code.
        if 'recompute_covmat_for_ndeproj' in p.keys(): 
            self.recompute_covmat_for_ndeproj = p['recompute_covmat_for_ndeproj']
        else:
            self.recompute_covmat_for_ndeproj = False
        ####################
        ### TODO: this block of code with SED parameters, etc is currently not used anywhere
        ###   instead, we currently just get the SED parameter info from fg_SEDs_default_params.yml
        ###   if we wanted to do something fancy like sample over SED parameters, we would want to make use of this code
        # ILC: SED parameters
        self.N_SED_params = p['N_SED_params']
        assert type(self.N_SED_params) is int and self.N_SED_params >= 0, "N_SED_params"
        if (self.N_SED_params > 0):
            #TODO: implement checks that only SED parameters are called here for components that are being explicitly deprojected
            #TODO: more generally, implement some way of associating the parameters with the components
            self.SED_params = p['SED_params']
            assert len(self.SED_params) == self.N_SED_params, "SED_params"
            assert all(param in PARAM_TYPES for param in self.SED_params), "unsupported parameter type in SED_params"
            # get fiducial values (which are also taken to be centers of priors)
            self.SED_params_vals = np.asarray(p['SED_params_vals'])
            assert len(self.SED_params_vals) == self.N_SED_params, "SED_params_vals"
            # get prior ranges (Delta = don't vary)
            self.SED_params_priors = p['SED_params_priors']
            assert len(self.SED_params_priors) == self.N_SED_params, "SED_params_priors"
            assert all(prior in PRIOR_TYPES for prior in self.SED_params_priors), "unsupported prior type in SED_params_priors"
            # Delta -> parameter has no meaning
            # Gaussian -> parameter is std dev
            # TopHat -> parameter is width
            self.SED_params_priors_params = np.asarray(p['SED_params_priors_params'])
            assert len(self.SED_params_priors_params) == self.N_SED_params, "SED_params_priors_params"
        ####################
        ####################
        # TODO: cross-correlation not yet implemented (not hard to do)
        # file names of maps with which to cross-correlate
        self.N_maps_xcorr = p['N_maps_xcorr']
        assert type(self.N_maps_xcorr) is int and self.N_maps_xcorr >= 0, "N_maps_xcorr"
        if (self.N_maps_xcorr > 0):
            self.maps_xcorr_files = p['maps_xcorr_files']
            assert len(self.maps_xcorr_files) == self.N_maps_xcorr, "maps_xcorr_files"
            # file names of masks to use in each cross-correlation
            # masks should be pre-apodized
            self.masks_xcorr_files = p['masks_xcorr_files']
            if self.masks_xcorr_files is not None: #None = no mask to be applied
                assert len(self.masks_xcorr_files) == self.N_maps_xcorr, "masks_xcorr_files"
        ####################

    # method for reading in maps
    def read_maps(self):
        self.maps = np.zeros((self.N_freqs,self.N_pix), dtype=np.float64)
        for i in range(self.N_freqs):
            # TODO: allow reading in of maps not in field=0 in the fits file
            # TODO: allow specification of nested or ring ordering (although will already work here if fits keyword ORDERING is present)
            temp_map = hp.fitsfunc.read_map(self.freq_map_files[i], field=0)
            assert len(temp_map) <= self.N_pix, "input map at higher resolution than specified N_side"
            if (len(temp_map) == self.N_pix):
                self.maps[i] = np.copy(temp_map)
            elif (len(temp_map) < self.N_pix):
                # TODO: should probably upgrade in harmonic space to get pixel window correct
                self.maps[i] = np.copy( hp.pixelfunc.ud_grade(temp_map, nside_out=self.N_side, order_out='RING', dtype=np.float64) )
        # Fiona cross-ILC implementation
        if self.cross_ILC:
            self.maps_s1 = np.zeros((self.N_freqs,self.N_pix), dtype=np.float64)
            self.maps_s2 = np.zeros((self.N_freqs,self.N_pix), dtype=np.float64)
            for i in range(self.N_freqs):
                # TODO: allow reading in of maps not in field=0 in the fits file
                # TODO: allow specification of nested or ring ordering (although will already work here if fits keyword ORDERING is present)
                temp_map_s1 = hp.fitsfunc.read_map(self.freq_map_files_s1[i], field=0, verbose=False)
                assert len(temp_map_s1) <= self.N_pix, "input map at higher resolution than specified N_side"
                temp_map_s2 = hp.fitsfunc.read_map(self.freq_map_files_s2[i], field=0, verbose=False)
                assert len(temp_map_s2) <= self.N_pix, "input map at higher resolution than specified N_side"
                if (len(temp_map_s1) == self.N_pix):
                    self.maps_s1[i] = np.copy(temp_map_s1)
                elif (len(temp_map_s1) < self.N_pix):
                    # TODO: should probably upgrade in harmonic space to get pixel window correct
                    self.maps_s1[i] = np.copy( hp.pixelfunc.ud_grade(temp_map_s1, nside_out=self.N_side, order_out='RING', dtype=np.float64) )
                if (len(temp_map_s2) == self.N_pix):
                    self.maps_s2[i] = np.copy(temp_map_s2)
                elif (len(temp_map_s2) < self.N_pix):
                    # TODO: should probably upgrade in harmonic space to get pixel window correct
                    self.maps_s2[i] = np.copy( hp.pixelfunc.ud_grade(temp_map_s2, nside_out=self.N_side, order_out='RING', dtype=np.float64) )
            del(temp_map_s1)
            del(temp_map_s2)
        # Fiona apply weights to other maps implementation
        if self.apply_weights_to_other_maps:
            print("reading in maps for weights")
            self.maps_for_weights = np.zeros((self.N_freqs,self.N_pix), dtype=np.float64)
            for i in range(self.N_freqs):
                # TODO: allow reading in of maps not in field=0 in the fits file
                # TODO: allow specification of nested or ring ordering (although will already work here if fits keyword ORDERING is present)
                # Fiona edit
                print('reading',self.freq_map_files_for_weights[i])
                # end Fiona edit
                temp_map = hp.fitsfunc.read_map(self.freq_map_files_for_weights[i], field=0, verbose=False)
                assert len(temp_map) <= self.N_pix, "input map at higher resolution than specified N_side"
                if (len(temp_map) == self.N_pix):
                    self.maps_for_weights[i] = np.copy(temp_map)
                elif (len(temp_map) < self.N_pix):
                    # TODO: should probably upgrade in harmonic space to get pixel window correct
                    self.maps_for_weights[i] = np.copy( hp.pixelfunc.ud_grade(temp_map, nside_out=self.N_side, order_out='RING', dtype=np.float64) )
            del(temp_map)
        # also read in maps with which to cross-correlate, if specified
        if self.N_maps_xcorr != 0:
            # maps
            self.maps_xcorr = np.zeros((self.N_maps_xcorr,self.N_pix), dtype=np.float64)
            for i in range(self.N_maps_xcorr):
                temp_map = hp.fitsfunc.read_map(self.maps_xcorr_files[i], field=0)
                assert len(temp_map) <= self.N_pix, "input map for cross-correlation at higher resolution than specified N_side"
                if (len(temp_map) == self.N_pix):
                    self.maps_xcorr[i] = np.copy(temp_map)
                elif (len(temp_map) < self.N_pix):
                    # TODO: should probably upgrade in harmonic space to get pixel window correct
                    self.maps_xcorr[i] = np.copy( hp.pixelfunc.ud_grade(temp_map, nside_out=self.N_side, order_out='RING', dtype=np.float64) )
            # masks
            if self.masks_xcorr_files is not None: #None = no mask to be applied
                self.masks_xcorr = np.zeros((self.N_maps_xcorr,self.N_pix), dtype=np.float64)
                for i in range(self.N_maps_xcorr):
                    temp_map = hp.fitsfunc.read_map(self.masks_xcorr_files[i], field=0)
                    assert len(temp_map) <= self.N_pix, "input mask for cross-correlation at higher resolution than specified N_side"
                    if (len(temp_map) == self.N_pix):
                        self.masks_xcorr[i] = np.copy(temp_map)
                    elif (len(temp_map) < self.N_pix):
                        self.masks_xcorr[i] = np.copy( hp.pixelfunc.ud_grade(temp_map, nside_out=self.N_side, order_out='RING', dtype=np.float64) )
            else: #no mask
                self.masks_xcorr = np.ones((self.N_maps_xcorr,self.N_pix), dtype=np.float64)

    # method for reading in bandpasses
    # self.bandpasses is a list of length self.N_freqs where each entry is an N x 2 array where N can be different for each frequency channel
    def read_bandpasses(self):
        if self.bandpass_type == 'ActualBandpasses':
            self.bandpasses = [] #initialize empty list
            for i in range(self.N_freqs):
                (self.bandpasses).append(np.loadtxt(self.freq_bp_files[i], unpack=True, usecols=(0,1)))

    # method for reading in beams
    # self.beams is a list of length self.N_freqs where each entry is an (ELLMAX+1) x 2 array
    def read_beams(self):
        if self.beam_type == 'Gaussians':
            self.beams = np.zeros((self.N_freqs,self.ELLMAX+1,2), dtype=np.float64)
            for i in range(self.N_freqs):
                self.beams[i] = np.transpose(np.array([np.arange(self.ELLMAX+1), hp.sphtfunc.gauss_beam(self.beam_FWHM_arcmin[i]*(np.pi/180.0/60.0), lmax=self.ELLMAX)]))
                # Fiona edit: allow for performing ILC at a user-specified beam / resolution
                #we will convolve all maps to the common_beam
                if self.perform_ILC_at_beam is not None:
                    self.common_beam =np.transpose(np.array([np.arange(self.ELLMAX+1), hp.sphtfunc.gauss_beam(self.perform_ILC_at_beam*(np.pi/180.0/60.0), lmax=self.ELLMAX)]))
                else:
                    self.common_beam = self.beams[-1] # if perform_ILC_at_beam is unspecified, convolve to the beam of the highest-resolution map
        elif self.beam_type == '1DBeams':
            self.beams = [] #initialize empty list
            for i in range(self.N_freqs):
                (self.beams).append(np.loadtxt(self.beam_files[i], unpack=True, usecols=(0,1)))
                # check that beam profiles start at ell=0 and extend to self.ELLMAX or beyond
                assert (self.beams)[i][0][0] == 0, "beam profiles must start at ell=0"
                assert (self.beams)[i][-1][0] >= self.ELLMAX, "beam profiles must extend to ELLMAX or higher"
                if ((self.beams)[i][-1][0] > self.ELLMAX):
                    (self.beams)[i] = (self.beams)[i][0:ELLMAX+1]
                assert (len((self.beams)[i]) == ELLMAX+1), "beam profiles must contain all integer ells up to ELLMAX"<|MERGE_RESOLUTION|>--- conflicted
+++ resolved
@@ -92,18 +92,15 @@
         assert type(self.wavelet_type) is str, "TypeError: wavelet_type"
         assert self.wavelet_type in WV_TYPES, "unsupported wavelet type"
         # number of wavelet filter scales used
-<<<<<<< HEAD
         self.N_scales = p['N_scales']
         assert type(self.N_scales) is int and self.N_scales > 0, "N_scales"
         # width of high ell taper for filters, set to 0 if no taper desired
         self.taper_width = p['taper_width']
         assert self.ELLMAX - self.taper_width > 10., "desired taper is too broad for given ELLMAX"
-=======
         # Fiona edit: add if statement for HILC case
         if not self.wavelet_type == 'TopHatHarmonic':
             self.N_scales = p['N_scales']
             assert type(self.N_scales) is int and self.N_scales > 0, "N_scales"
->>>>>>> b41d2f2b
         # parameters for each wavelet type
         # TODO: implement passing of these to the wavelet construction (probably in the main ILC script)
         if self.wavelet_type == 'GaussianNeedlets':
