from __future__ import print_function
import numpy as np
import yaml
import os
import healpy as hp
"""
module to read in relevant input specified by user
"""
##########################
# wavelet types implemented thus far
WV_TYPES = ['GaussianNeedlets']
##########################

##########################
# bandpass types -- either delta functions or actual bandpasses
BP_TYPES = ['DeltaBandpasses','ActualBandpasses']
##########################

##########################
# beam types -- either symmetric gaussians or 1D ell-dependent profiles
BEAM_TYPES = ['Gaussians','1DBeams']
##########################

##########################
# component types implemented thus far
COMP_TYPES = ['CMB','kSZ','tSZ','rSZ','mu','CIB']
##########################

##########################
# SED parameter types implemented thus far (that can be varied)
PARAM_TYPES = ['kT_e_keV','beta_CIB','Tdust_CIB']
##########################

##########################
# prior types on SED parameters
PRIOR_TYPES = ['Delta','Gaussian','TopHat']
##########################

##########################
### DEFAULT INPUT FILE ###
# modify this if you want to use your own
# or you can specify it when constructing ILCInfo
<<<<<<< HEAD
default_path = '/moto/hill/users/kms2320/repositories/pyilc/input/'
default_input = 'pyilc_input_Kristen_example.yml'
=======
default_path = '../input/'
default_input = 'pyilc_input.yml'
>>>>>>> 6c16a9c4
##########################

##########################
# simple function for opening the file
def read_dict_from_yaml(yaml_file):
    assert(yaml_file != None)
    with open(yaml_file) as f:
        config = yaml.safe_load(f)
    return config
##########################

##########################
"""
class that contains map info (and associated data), ILC specifications, etc., and handles input
"""
class ILCInfo(object):
    def __init__(self, input_file=None):
        self.input_file = input_file
        if (self.input_file is None):
            # default case
            #fpath = os.path.dirname(__file__)
            self.input_file = default_path+default_input
        else:
            pass
        p = read_dict_from_yaml(self.input_file)
        # output file directory
        self.output_dir = p['output_dir']
        assert type(self.output_dir) is str, "TypeError: output_dir"
        # prefix for output file names
        self.output_prefix = p['output_prefix']
        assert type(self.output_prefix) is str, "TypeError: output_prefix"
        # flag whether to save maps of the ILC weights (if 'yes' then they will be saved; otherwise not)
        self.save_weights = p['save_weights']
        assert type(self.save_weights) is str, "TypeError: save_weights"
        # maximum multipole for this analysis
        self.ELLMAX = p['ELLMAX']
        assert type(self.ELLMAX) is int and self.ELLMAX > 0, "ELLMAX"
        # type of wavelets to use -- see WV_TYPES above
        self.wavelet_type = p['wavelet_type']
        assert type(self.wavelet_type) is str, "TypeError: wavelet_type"
        assert self.wavelet_type in WV_TYPES, "unsupported wavelet type"
        # number of wavelet filter scales used
        self.N_scales = p['N_scales']
        assert type(self.N_scales) is int and self.N_scales > 0, "N_scales"
        # parameters for each wavelet type
        # TODO: implement passing of these to the wavelet construction (probably in the main ILC script)
        if self.wavelet_type == 'GaussianNeedlets':
            # FWHM values defining the gaussian needlets
            self.GN_FWHM_arcmin = np.asarray(p['GN_FWHM_arcmin'])
            assert len(self.GN_FWHM_arcmin) == self.N_scales - 1, "GN_FWHM_arcmin"
            assert all(FWHM_val > 0. for FWHM_val in self.GN_FWHM_arcmin), "GN_FWHM_arcmin"
        # TODO: implement these
        #elif self.wavelet_type == 'CosineNeedlets':
        #elif self.wavelet_type == 'ScaleDiscretizedWavelets':
            # parameters defining these wavelets
            # TODO: add relevant assertions
            #self.B_param = p['B_param']
            #self.J_min = p['J_min']
        # number of frequency maps used
        self.N_freqs = p['N_freqs']
        assert type(self.N_freqs) is int and self.N_freqs > 0, "N_freqs"
        # delta-function bandpasses or actual bandpasses
        self.bandpass_type = p['bandpass_type']
        assert self.bandpass_type in BP_TYPES, "unsupported bandpass type"
        if self.bandpass_type == 'DeltaBandpasses':
            # delta function bandpasses: frequency values in GHz
            self.freqs_delta_ghz = p['freqs_delta_ghz']
            assert len(self.freqs_delta_ghz) == self.N_freqs, "freqs_delta_ghz"
        elif self.bandpass_type == 'ActualBandpasses':
            # actual bandpasses: list of bandpass file names, each containing two columns: [freq [GHz]] [transmission [arbitrary norm.]]
            self.freq_bp_files = p['freq_bp_files']
            assert len(self.freq_bp_files) == self.N_freqs, "freq_bp_files"
        # frequency map file names
        self.freq_map_files = p['freq_map_files']
        assert len(self.freq_map_files) == self.N_freqs, "freq_map_files"
        # beams: symmetric gaussians or 1D ell-dependent profiles
        self.beam_type = p['beam_type']
        assert self.beam_type in BEAM_TYPES, "unsupported beam type"
        if self.beam_type == 'Gaussians':
            # symmetric gaussian beams: FWHM values in arcmin
            self.beam_FWHM_arcmin = np.asarray(p['beam_FWHM_arcmin'])
            assert len(self.beam_FWHM_arcmin) == self.N_freqs, "beam_FWHM_arcmin"
            assert all(FWHM_val > 0. for FWHM_val in self.beam_FWHM_arcmin), "beam_FWHM_arcmin"
            # FWHM assumed to be in strictly decreasing order
            if ( any( i < j for i, j in zip(self.beam_FWHM_arcmin, self.beam_FWHM_arcmin[1:]))):
                raise AssertionError
        elif self.beam_type == '1DBeams':
            # symmetric 1D beams with arbitrary profiles: list of beam file names, each containing two columns: [ell] [b_ell (norm. to 1 at ell=0)]
            self.beam_files = p['beam_files']
            assert len(self.beam_files) == self.N_freqs, "beam_files"
            print("Note: frequency maps are assumed to be in strictly decreasing beam size ordering!")
        # N_side value of highest-resolution input map (and presumed output map N_side)
        # be conservative and assume N_side must be a power of 2 (stricly speaking only necessary for nest-ordering)
        # https://healpy.readthedocs.io/en/latest/generated/healpy.pixelfunc.isnsideok.html
        self.N_side = p['N_side']
        assert hp.pixelfunc.isnsideok(self.N_side, nest=True), "invalid N_side"
        self.N_pix = 12*self.N_side**2
        # ILC: component to preserve
        self.ILC_preserved_comp = p['ILC_preserved_comp']
        assert self.ILC_preserved_comp in COMP_TYPES, "unsupported component type in ILC_preserved_comp"
        # ILC: component(s) to deproject (if any)
        self.N_deproj = p['N_deproj']
        assert type(self.N_deproj) is int and self.N_deproj >= 0, "N_deproj"
        if (self.N_deproj > 0):
            self.ILC_deproj_comps = p['ILC_deproj_comps']
            assert len(self.ILC_deproj_comps) == self.N_deproj, "ILC_deproj_comps"
            assert all(comp in COMP_TYPES for comp in self.ILC_deproj_comps), "unsupported component type in ILC_deproj_comps"
            assert((self.N_deproj + 1) <= self.N_freqs), "not enough frequency channels to deproject this many components"
        ####################
        ### TODO: this block of code with SED parameters, etc is currently not used anywhere
        ###   instead, we currently just get the SED parameter info from fg_SEDs_default_params.yml
        ###   if we wanted to do something fancy like sample over SED parameters, we would want to make use of this code
        # ILC: SED parameters
        self.N_SED_params = p['N_SED_params']
        assert type(self.N_SED_params) is int and self.N_SED_params >= 0, "N_SED_params"
        if (self.N_SED_params > 0):
            #TODO: implement checks that only SED parameters are called here for components that are being explicitly deprojected
            #TODO: more generally, implement some way of associating the parameters with the components
            self.SED_params = p['SED_params']
            assert len(self.SED_params) == self.N_SED_params, "SED_params"
            assert all(param in PARAM_TYPES for param in self.SED_params), "unsupported parameter type in SED_params"
            # get fiducial values (which are also taken to be centers of priors)
            self.SED_params_vals = np.asarray(p['SED_params_vals'])
            assert len(self.SED_params_vals) == self.N_SED_params, "SED_params_vals"
            # get prior ranges (Delta = don't vary)
            self.SED_params_priors = p['SED_params_priors']
            assert len(self.SED_params_priors) == self.N_SED_params, "SED_params_priors"
            assert all(prior in PRIOR_TYPES for prior in self.SED_params_priors), "unsupported prior type in SED_params_priors"
            # Delta -> parameter has no meaning
            # Gaussian -> parameter is std dev
            # TopHat -> parameter is width
            self.SED_params_priors_params = np.asarray(p['SED_params_priors_params'])
            assert len(self.SED_params_priors_params) == self.N_SED_params, "SED_params_priors_params"
        ####################
        ####################
        # TODO: cross-correlation not yet implemented (not hard to do)
        # file names of maps with which to cross-correlate
        self.N_maps_xcorr = p['N_maps_xcorr']
        assert type(self.N_maps_xcorr) is int and self.N_maps_xcorr >= 0, "N_maps_xcorr"
        if (self.N_maps_xcorr > 0):
            self.maps_xcorr_files = p['maps_xcorr_files']
            assert len(self.maps_xcorr_files) == self.N_maps_xcorr, "maps_xcorr_files"
            # file names of masks to use in each cross-correlation
            # masks should be pre-apodized
            self.masks_xcorr_files = p['masks_xcorr_files']
            if self.masks_xcorr_files is not None: #None = no mask to be applied
                assert len(self.masks_xcorr_files) == self.N_maps_xcorr, "masks_xcorr_files"
        ####################

    # method for reading in maps
    def read_maps(self):
        self.maps = np.zeros((self.N_freqs,self.N_pix), dtype=np.float64)
        for i in range(self.N_freqs):
            # TODO: allow reading in of maps not in field=0 in the fits file
            # TODO: allow specification of nested or ring ordering (although will already work here if fits keyword ORDERING is present)
            temp_map = hp.fitsfunc.read_map(self.freq_map_files[i], field=0, verbose=False)
            assert len(temp_map) <= self.N_pix, "input map at higher resolution than specified N_side"
            if (len(temp_map) == self.N_pix):
                self.maps[i] = np.copy(temp_map)
            elif (len(temp_map) < self.N_pix):
                # TODO: should probably upgrade in harmonic space to get pixel window correct
                self.maps[i] = np.copy( hp.pixelfunc.ud_grade(temp_map, nside_out=self.N_side, order_out='RING', dtype=np.float64) )
        # also read in maps with which to cross-correlate, if specified
        if self.N_maps_xcorr != 0:
            # maps
            self.maps_xcorr = np.zeros((self.N_maps_xcorr,self.N_pix), dtype=np.float64)
            for i in range(self.N_maps_xcorr):
                temp_map = hp.fitsfunc.read_map(self.maps_xcorr_files[i], field=0, verbose=False)
                assert len(temp_map) <= self.N_pix, "input map for cross-correlation at higher resolution than specified N_side"
                if (len(temp_map) == self.N_pix):
                    self.maps_xcorr[i] = np.copy(temp_map)
                elif (len(temp_map) < self.N_pix):
                    # TODO: should probably upgrade in harmonic space to get pixel window correct
                    self.maps_xcorr[i] = np.copy( hp.pixelfunc.ud_grade(temp_map, nside_out=self.N_side, order_out='RING', dtype=np.float64) )
            # masks
            if self.masks_xcorr_files is not None: #None = no mask to be applied
                self.masks_xcorr = np.zeros((self.N_maps_xcorr,self.N_pix), dtype=np.float64)
                for i in range(self.N_maps_xcorr):
                    temp_map = hp.fitsfunc.read_map(self.masks_xcorr_files[i], field=0, verbose=False)
                    assert len(temp_map) <= self.N_pix, "input mask for cross-correlation at higher resolution than specified N_side"
                    if (len(temp_map) == self.N_pix):
                        self.masks_xcorr[i] = np.copy(temp_map)
                    elif (len(temp_map) < self.N_pix):
                        self.masks_xcorr[i] = np.copy( hp.pixelfunc.ud_grade(temp_map, nside_out=self.N_side, order_out='RING', dtype=np.float64) )
            else: #no mask
                self.masks_xcorr = np.ones((self.N_maps_xcorr,self.N_pix), dtype=np.float64)

    # method for reading in bandpasses
    # self.bandpasses is a list of length self.N_freqs where each entry is an N x 2 array where N can be different for each frequency channel
    def read_bandpasses(self):
        if self.bandpass_type == 'ActualBandpasses':
            self.bandpasses = [] #initialize empty list
            for i in range(self.N_freqs):
                (self.bandpasses).append(np.loadtxt(self.freq_bp_files[i], unpack=True, usecols=(0,1)))

    # method for reading in beams
    # self.beams is a list of length self.N_freqs where each entry is an (ELLMAX+1) x 2 array
    def read_beams(self):
        if self.beam_type == 'Gaussians':
            self.beams = np.zeros((self.N_freqs,self.ELLMAX+1,2), dtype=np.float64)
            for i in range(self.N_freqs):
                self.beams[i] = np.transpose(np.array([np.arange(self.ELLMAX+1), hp.sphtfunc.gauss_beam(self.beam_FWHM_arcmin[i]*(np.pi/180.0/60.0), lmax=self.ELLMAX)]))
        elif self.beam_type == '1DBeams':
            self.beams = [] #initialize empty list
            for i in range(self.N_freqs):
                (self.beams).append(np.loadtxt(self.beam_files[i], unpack=True, usecols=(0,1)))
                # check that beam profiles start at ell=0 and extend to self.ELLMAX or beyond
                assert (self.beams)[i][0][0] == 0, "beam profiles must start at ell=0"
                assert (self.beams)[i][-1][0] >= self.ELLMAX, "beam profiles must extend to ELLMAX or higher"
                if ((self.beams)[i][-1][0] > self.ELLMAX):
                    (self.beams)[i] = (self.beams)[i][0:ELLMAX+1]
                assert (len((self.beams)[i]) == ELLMAX+1), "beam profiles must contain all integer ells up to ELLMAX"<|MERGE_RESOLUTION|>--- conflicted
+++ resolved
@@ -40,13 +40,8 @@
 ### DEFAULT INPUT FILE ###
 # modify this if you want to use your own
 # or you can specify it when constructing ILCInfo
-<<<<<<< HEAD
-default_path = '/moto/hill/users/kms2320/repositories/pyilc/input/'
-default_input = 'pyilc_input_Kristen_example.yml'
-=======
 default_path = '../input/'
 default_input = 'pyilc_input.yml'
->>>>>>> 6c16a9c4
 ##########################
 
 ##########################
