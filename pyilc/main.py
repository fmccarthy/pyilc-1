--- conflicted
+++ resolved
@@ -51,18 +51,12 @@
 ##########################
 # wavelet ILC
 if info.wavelet_type == 'TopHatHarmonic':
-<<<<<<< HEAD
     info.read_maps()
     if not info.weights_exist:
         info.maps2alms()
         info.alms2cls()
     if info.maps_to_apply_weights:
         info.maps_to_apply_weights2alms()
-=======
-    info.read_maps() 
-    info.maps2alms()
-    info.alms2cls()
->>>>>>> 547e8310
     harmonic_ILC(wv, info, resp_tol=info.resp_tol, map_images=False)
 else:
     wavelet_ILC(wv, info, resp_tol=info.resp_tol, map_images=False)
